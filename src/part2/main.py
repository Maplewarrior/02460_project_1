from tqdm import tqdm
import torch
import torch.nn as nn
from src.models.flow import MaskedCouplingLayer, Flow, GaussianBase, create_mask
from torchvision import datasets, transforms
import os

def train(model, optimizer, data_loader, epochs, device):
    """
    Train a Flow model.

    Parameters:
    model: [Flow]
       The model to train.
    optimizer: [torch.optim.Optimizer]
         The optimizer to use for training.
    data_loader: [torch.utils.data.DataLoader]
            The data loader to use for training.
    epochs: [int]
        Number of epochs to train for.
    device: [torch.device]
        The device to use for training.
    """
    model.train()

    total_steps = len(data_loader)*epochs
    progress_bar = tqdm(range(total_steps), desc="Training")

    mean_loss = 0
    for epoch in range(epochs):
        total_loss = 0
        data_iter = iter(data_loader)
        for x in data_iter:
            if isinstance(x, (list, tuple)):
                x = x[0]
            x = x.to(device)
            optimizer.zero_grad()
            loss = model.loss(x)
            loss.backward()
            optimizer.step()

            total_loss = total_loss + loss.detach().item() * x.shape[0]
            # Update progress bar
            progress_bar.set_postfix(loss=f" {loss.item():12.4f}", mean_loss=f" {mean_loss:12.2f}", epoch=f"{epoch+1}/{epochs}")
            progress_bar.update()
        mean_loss = total_loss / len(data_loader)

def make_mnist_data(batch_size=100, model_type='ddpm', do_transform=False):
    if not do_transform:
        transform = transforms.Compose([transforms.ToTensor() ,
            transforms.Lambda(lambda x: x.flatten())]
        )
    else:
        if model_type == 'ddpm':
            transform = transforms.Compose([transforms.ToTensor() ,
                transforms.Lambda(lambda x: x + torch.rand(x.shape)/255.0),
                transforms.Lambda(lambda x: (x -0.5) * 2.0),
                transforms.Lambda(lambda x: x.flatten())]
                )
        else:
            transform = transforms.Compose([transforms.ToTensor() ,
                transforms.Lambda(lambda x: x + torch.rand(x.shape)/255.0),
                transforms.Lambda(lambda x: x.flatten())]
            )
    train_data = datasets.MNIST('data/',
        train = True,
        download = True,
        transform = transform
        )
    test_data = datasets.MNIST('data/',
        train = False,
        download = True,
        transform = transform
        )
    train_loader = torch.utils.data.DataLoader(train_data, 
                                                batch_size=batch_size, 
                                                shuffle=True)
    test_loader = torch.utils.data.DataLoader(test_data, 
                                                batch_size=batch_size, 
                                                shuffle=False)
    
    return train_loader, test_loader

def make_flow_model(D, 
                    mask_type = "default", 
                    device = "cpu", 
                    num_transformations = 30, 
                    num_hidden = 256):
    """ Make a flow model. 
    
    Args:
        D: [int]
            Dimension of the data.
        mask_type: [str]
            Specification of a specific mask. Options are 'random' or 'chequerboard'. 
            The former will randomly permute the mask and the latter will give a chequerboard pattern.
        device: [str]
            The device to use for training.
        num_transformations: [int]
            Number of transformations to use in the flow model.
        num_hidden: [int]
            Number of hidden units in the scaling and translation networks.

    Returns:
        model: [Flow]
            The flow model.
    
    """

    # Define the prior distribution
    base = GaussianBase(D)

    # Define transformations
    transformations =[]
    # mask = torch.Tensor([1 if (i+j) % 2 == 0 else 0 for i in range(28) for j in range(28)])

    # Make a mask that is 1 for the first half of the features and 0 for the second half
    # if mask_type == 'default' or mask_type == 'random':
    #     mask = torch.zeros((D,))
    #     mask[D//2:] = 1
    # elif mask_type == 'cb':
    #     mask = torch.zeros((28, 28))
    #     cheq_size = 2
    #     # Set 1s in a chequerboard pattern
    #     mask[0::cheq_size, 0::cheq_size] = 1
    #     mask[1::cheq_size, 1::cheq_size] = 1 
    #     mask = mask.flatten()

    mask = create_mask(M=D, mask_type=mask_type)
    mask = mask.to(device)
    
    for i in range(num_transformations):
<<<<<<< HEAD
        # scale_net = nn.Sequential(nn.Linear(D, num_hidden), nn.ReLU(), nn.Linear(num_hidden, D), nn.Tanh())
        # translation_net = nn.Sequential(nn.Linear(D, num_hidden), nn.ReLU(), nn.Linear(num_hidden, D))
        scale_net = nn.Sequential(nn.Linear(D, num_hidden), nn.LeakyReLU(), 
                                  nn.Linear(num_hidden, num_hidden), nn.LeakyReLU(),
                                  nn.Linear(num_hidden, D), nn.Tanh())
        translation_net = nn.Sequential(nn.Linear(D, num_hidden), 
                                        nn.ReLU(), 
                                        nn.Linear(num_hidden, D), 
                                        nn.Tanh())
=======
        scale_net = nn.Sequential(nn.Linear(D, num_hidden), nn.LeakyReLU(), nn.Linear(num_hidden, D), nn.Tanh())
        translation_net = nn.Sequential(nn.Linear(D, num_hidden), nn.LeakyReLU(), nn.Linear(num_hidden, D), nn.Tanh())
>>>>>>> 24f7fba4

        if mask_type == 'random':
            permuted_indices = torch.randperm(D)
            permuted_mask = mask[permuted_indices]
            transformations.append(MaskedCouplingLayer(scale_net, translation_net, mask=permuted_mask))
        else:
            mask = (1-mask) # Flip the mask
            transformations.append(MaskedCouplingLayer(scale_net, translation_net, mask))

    # Define flow model
    model = Flow(base, transformations).to(device)
    return model

def make_ddpm(T = 1_000, 
              continue_train=False):
    """
    params: 
    @T: number of steps in the diffusion process, default=1_000
    """
    from src.models.unet import Unet
    from src.models.ddpm import DDPM

    # Define the (mu,sigma2)-estimator network
    network = Unet()

    # Define model
    model = DDPM(network, T=T).to(args.device)
    if continue_train == True:
        model.load_state_dict(torch.load(args.model, map_location=torch.device(args.device)))

    return model

def make_vae(M = 32):
    """
    params: 
    @M: dimension of the latent space, i.e. ultimate output dimension of encoder, input dimension of decoder, default=32
    """
    # raise Exception("flow model initialization not implemented yet!")
    from src.models.vae_bernoulli import VAE, GaussianEncoder, BernoulliDecoder, make_enc_dec_networks
    from src.models.priors import GaussianPrior
    
    prior = GaussianPrior(M)
    encoder_net, decoder_net = make_enc_dec_networks(M)
    encoder = GaussianEncoder(encoder_net=encoder_net)
    decoder = BernoulliDecoder(decoder_net=decoder_net)

    return VAE(prior=prior, encoder=encoder, decoder=decoder)


if __name__ == "__main__":
    import torch.utils.data
    from torchvision.utils import save_image

    # Parse arguments
    import argparse
    parser = argparse.ArgumentParser()
    parser.add_argument('mode', type=str, default='train', choices=['train', 'sample', 'test', 'sample_save_batches'], help='what to do when running the script (default: %(default)s)')
    
    parser.add_argument('--model-type', type=str, choices=['flow', 'ddpm', 'vae'], help='torch device (default: %(default)s)')

    parser.add_argument('--continue-train', type=bool, default=False, help='whether to continue training from ckpt (same path as "model") (default: %(default)s)')
    parser.add_argument('--model', type=str, default='model.pt', help='file to save model to or load model from (default: %(default)s)')
    parser.add_argument('--samples', type=str, default='samples.png', help='file to save samples in (default: %(default)s)')
    parser.add_argument('--device', type=str, default='cpu', choices=['cpu', 'cuda', 'mps'], help='torch device (default: %(default)s)')
    parser.add_argument('--batch-size', type=int, default=10000, metavar='N', help='batch size for training (default: %(default)s)')
    parser.add_argument('--epochs', type=int, default=1, metavar='N', help='number of epochs to train (default: %(default)s)')
    parser.add_argument('--lr', type=float, default=1e-3, metavar='V', help='learning rate for training (default: %(default)s)')
    parser.add_argument('--mask-type', type=str, default='default', choices=['default', 'random', 'cb'], help='mask type for flow model (default: %(default)s)')
    parser.add_argument('--num-transformations', type=int, default=8, metavar='N', help='number of transformations in flow model (default: %(default)s)')
    parser.add_argument('--num-hidden', type=int, default=5, metavar='N', help='number of hidden units in scaling and translation networks (default: %(default)s)')

    parser.add_argument('--num-samples', type=int, default=10000, help='whether to sample from model (default: %(default)s)')

    args = parser.parse_args()
    print('# Options')
    for key, value in sorted(vars(args).items()):
        print(key, '=', value)

    train_loader, test_loader = make_mnist_data(args.batch_size, model_type=args.model_type, do_transform=True)


    # Get the dimension of the dataset
    D = next(iter(train_loader))[0].shape[1]

    if args.model_type == 'flow':
        model = make_flow_model(D, 
                                device=args.device, 
                                mask_type=args.mask_type, 
                                num_transformations=args.num_transformations, 
                                num_hidden=args.num_hidden)
    elif args.model_type == 'ddpm':
        model = make_ddpm(continue_train=args.continue_train)
    elif args.model_type == 'vae':
        model = make_vae()

    model = model.to(args.device)

    # Choose mode to run
    if args.mode == 'train':
        # Define optimizer
        optimizer = torch.optim.Adam(model.parameters(), lr=args.lr)

        # Train model
        train(model, optimizer, train_loader, args.epochs, args.device)

        # Save model
        torch.save(model.state_dict(), args.model)

    elif args.mode == 'sample':
        # Load the model
        model.load_state_dict(torch.load(args.model, map_location=torch.device(args.device))) # ret vigtig :)
        model.eval()
        with torch.no_grad():
            n_samples = 4
            samples = (model.sample((n_samples,))).cpu() if args.model_type == 'flow'  else (model.sample((n_samples,D))).cpu()

            # Transform the samples back to the original space
            if args.model_type == 'ddpm':
                samples = samples / 2 + 0.5 # ! enable for DDPM!
            for i in range(n_samples):
                save_path =  f"{(args.samples).split('.pdf')[0]}_{i}.pdf" # make save_path in format {save_loc}/{filename}_{1,2,...,n_samples}.{ext}
                save_image(samples[i].view(1, 1, 28, 28), save_path, format='pdf')
    
    elif args.mode == 'sample_save_batches':
        # Load the model
        model.load_state_dict(torch.load(args.model, map_location=torch.device(args.device)))
        model.eval()

        batch_size = args.batch_size
        n_samples = args.num_samples

        # get folders from args.sample 
        save_dir = os.path.dirname(args.samples)
        # add folder for samples
        save_dir = os.path.join(save_dir, 'batch_samples')
        # create folder
        os.makedirs(save_dir, exist_ok=True)

        with torch.no_grad():
            n_batches = (n_samples + batch_size - 1) // batch_size  # Calculate the number of batches needed

            for i in tqdm(range(n_batches), desc="Sampling batches"):
                batch_samples = (model.sample((n_samples,))) if args.model_type == 'flow'  else (model.sample((n_samples,D)))

                # transform the samples back to the original space
                # if args.model_type == 'ddpm':
                #     batch_samples = batch_samples / 2 + 0.5
                #     batch_samples = batch_samples / torch.max(torch.abs(batch_samples))


                # Find the minimum and maximum values in the data
                min_val = torch.min(batch_samples)
                max_val = torch.max(batch_samples)

                # Compute the range of the data
                range_val = max_val - min_val

                # If the range is 0 (to avoid division by zero), return the original data
                if range_val != 0:

                # Normalize the data
                    batch_samples = (batch_samples - min_val) / range_val


                # Save the entire batch as a single tensor file
                save_path = os.path.join(save_dir, f'batch_{i}.pt')
                torch.save(batch_samples, save_path)<|MERGE_RESOLUTION|>--- conflicted
+++ resolved
@@ -130,20 +130,14 @@
     mask = mask.to(device)
     
     for i in range(num_transformations):
-<<<<<<< HEAD
-        # scale_net = nn.Sequential(nn.Linear(D, num_hidden), nn.ReLU(), nn.Linear(num_hidden, D), nn.Tanh())
-        # translation_net = nn.Sequential(nn.Linear(D, num_hidden), nn.ReLU(), nn.Linear(num_hidden, D))
-        scale_net = nn.Sequential(nn.Linear(D, num_hidden), nn.LeakyReLU(), 
-                                  nn.Linear(num_hidden, num_hidden), nn.LeakyReLU(),
-                                  nn.Linear(num_hidden, D), nn.Tanh())
+        scale_net = nn.Sequential(nn.Linear(D, num_hidden),
+                                  nn.LeakyReLU(), 
+                                  nn.Linear(num_hidden, D), 
+                                  nn.Tanh())
         translation_net = nn.Sequential(nn.Linear(D, num_hidden), 
-                                        nn.ReLU(), 
+                                        nn.LeakyReLU(), 
                                         nn.Linear(num_hidden, D), 
                                         nn.Tanh())
-=======
-        scale_net = nn.Sequential(nn.Linear(D, num_hidden), nn.LeakyReLU(), nn.Linear(num_hidden, D), nn.Tanh())
-        translation_net = nn.Sequential(nn.Linear(D, num_hidden), nn.LeakyReLU(), nn.Linear(num_hidden, D), nn.Tanh())
->>>>>>> 24f7fba4
 
         if mask_type == 'random':
             permuted_indices = torch.randperm(D)
