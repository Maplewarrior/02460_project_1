--- conflicted
+++ resolved
@@ -69,7 +69,6 @@
     
     return train_loader, test_loader
 
-<<<<<<< HEAD
 def make_flow_model(D, mask_type = "default", device = "cpu", num_transformations = 8, num_hidden = 5):
     """ Make a flow model. 
     
@@ -134,13 +133,11 @@
 @T: number of steps in the diffusion process, default=1_000
 """
 def make_ddpm(T = 1_000):
-=======
 def make_ddpm(T = 1_000, continue_train=False):
     """
     params: 
     @T: number of steps in the diffusion process, default=1_000
     """
->>>>>>> 3c4b2899
     from src.models.unet import Unet
     from src.models.ddpm import DDPM
 
