--- conflicted
+++ resolved
@@ -1,12 +1,8 @@
 from tqdm import tqdm
 import torch
 import torch.nn as nn
-<<<<<<< HEAD
 from src.models.flow import MaskedCouplingLayer, Flow, GaussianBase, create_mask
-=======
-from src.models.flow import MaskedCouplingLayer, Flow, GaussianBase
 from torchvision import datasets, transforms
->>>>>>> 0c89975e
 
 
 def train(model, optimizer, data_loader, epochs, device):
